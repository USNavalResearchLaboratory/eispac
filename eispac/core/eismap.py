--- conflicted
+++ resolved
@@ -3,15 +3,12 @@
 """
 import pathlib
 
+import numpy as np
 import astropy.units as u
-from astropy.visualization import ImageNormalize, AsinhStretch
-import numpy as np
+from astropy.visualization import ImageNormalize, AsinhStretch, LinearStretch
 import sunpy.map
-<<<<<<< HEAD
 from sunpy.time import parse_time
-=======
-from astropy.visualization import ImageNormalize, AsinhStretch, LinearStretch
->>>>>>> 658e4a87
+
 
 __all__ = ['EISMap']
 
@@ -86,10 +83,7 @@
 
         # Setup plot settings
         self.plot_settings['aspect'] = self.meta['CDELT2'] / self.meta['CDELT1']
-<<<<<<< HEAD
-=======
-        self.plot_settings['interpolation'] = 'kaiser'
->>>>>>> 658e4a87
+        # self.plot_settings['interpolation'] = 'kaiser' # might want to re-enable
         if self.meta['measrmnt'].lower().startswith('int'):
             self.plot_settings['cmap'] = 'Blues_r'
             self.plot_settings['norm'] = ImageNormalize(stretch=AsinhStretch())
